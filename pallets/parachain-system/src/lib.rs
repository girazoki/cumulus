--- conflicted
+++ resolved
@@ -477,15 +477,8 @@
 		/// Some downward messages have been received and will be processed.
 		DownwardMessagesReceived { count: u32 },
 		/// Downward messages were processed using the given weight.
-<<<<<<< HEAD
-		/// \[ weight_used, result_mqc_head \]
-		DownwardMessagesProcessed(Weight, relay_chain::Hash),
-		/// An upward message was sent to the relay chain.
-        UpwardMessageSent(Option<XcmHash>),
-
-=======
 		DownwardMessagesProcessed { weight_used: Weight, dmq_head: relay_chain::Hash },
->>>>>>> 7290787b
+        UpwardMessageSent{ id: Option<XcmHash>},
 	}
 
 	#[pallet::error]
@@ -1075,7 +1068,7 @@
 		// TODO: shall we change both ump and this to
 		// message.using_encoded(sp_io::hashing::blake2_256)?
 		let hash = sp_io::hashing::blake2_256(message);
-		Self::deposit_event(Event::UpwardMessageSent(Some(hash)));
+		Self::deposit_event(Event::UpwardMessageSent{ id: Some(hash) });
 		Ok((0, hash))
 	}
 }
