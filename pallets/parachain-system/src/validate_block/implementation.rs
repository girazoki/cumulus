// Copyright 2019-2021 Parity Technologies (UK) Ltd.
// This file is part of Substrate.

// Substrate is free software: you can redistribute it and/or modify
// it under the terms of the GNU General Public License as published by
// the Free Software Foundation, either version 3 of the License, or
// (at your option) any later version.

// Substrate is distributed in the hope that it will be useful,
// but WITHOUT ANY WARRANTY; without even the implied warranty of
// MERCHANTABILITY or FITNESS FOR A PARTICULAR PURPOSE.  See the
// GNU General Public License for more details.

// You should have received a copy of the GNU General Public License
// along with Cumulus. If not, see <http://www.gnu.org/licenses/>.

//! The actual implementation of the validate block functionality.

use frame_support::traits::{ExecuteBlock, ExtrinsicCall, Get, IsSubType};
use sp_runtime::traits::{Block as BlockT, Extrinsic, HashFor, Header as HeaderT};

use sp_io::KillStorageResult;
use sp_std::prelude::*;

use polkadot_parachain::primitives::{HeadData, ValidationParams, ValidationResult};

use codec::{Decode, Encode};

use sp_core::storage::{ChildInfo, StateVersion};
use sp_externalities::{set_and_run_with_externalities, Externalities};
use sp_trie::MemoryDB;

type TrieBackend<B> = sp_state_machine::TrieBackend<MemoryDB<HashFor<B>>, HashFor<B>>;

type Ext<'a, B> = sp_state_machine::Ext<'a, HashFor<B>, TrieBackend<B>>;

fn with_externalities<F: FnOnce(&mut dyn Externalities) -> R, R>(f: F) -> R {
	sp_externalities::with_externalities(f).expect("Environmental externalities not set.")
}

/// Validate a given parachain block on a validator.
#[doc(hidden)]
pub fn validate_block<
	B: BlockT,
	E: ExecuteBlock<B>,
	PSC: crate::Config,
	CI: crate::CheckInherents<B>,
>(
	params: ValidationParams,
) -> ValidationResult
where
	B::Extrinsic: ExtrinsicCall,
	<B::Extrinsic as Extrinsic>::Call: IsSubType<crate::Call<PSC>>,
{
	let block_data =
		cumulus_primitives_core::ParachainBlockData::<B>::decode(&mut &params.block_data.0[..])
			.expect("Invalid parachain block data");

	let parent_head =
		B::Header::decode(&mut &params.parent_head.0[..]).expect("Invalid parent head");

	let (header, extrinsics, storage_proof) = block_data.deconstruct();

	let head_data = HeadData(header.encode());

	let block = B::new(header, extrinsics);
	assert!(parent_head.hash() == *block.header().parent_hash(), "Invalid parent hash",);

	// Create the db
<<<<<<< HEAD
	let db = match storage_proof.to_memory_db(Some(parent_head.state_root())) {
		Ok((db, _)) => db,
=======
	let (db, _root) = match storage_proof.to_memory_db(Some(parent_head.state_root())) {
		Ok((db, root)) => (db, root),
>>>>>>> 4453f082
		Err(_) => panic!("Compact proof decoding failure."),
	};

	sp_std::mem::drop(storage_proof);

	let backend = sp_state_machine::TrieBackend::new(db, *parent_head.state_root());

	let _guard = (
		// Replace storage calls with our own implementations
		sp_io::storage::host_read.replace_implementation(host_storage_read),
		sp_io::storage::host_set.replace_implementation(host_storage_set),
		sp_io::storage::host_get.replace_implementation(host_storage_get),
		sp_io::storage::host_exists.replace_implementation(host_storage_exists),
		sp_io::storage::host_clear.replace_implementation(host_storage_clear),
		sp_io::storage::host_root.replace_implementation(host_storage_root),
		sp_io::storage::host_clear_prefix.replace_implementation(host_storage_clear_prefix),
		sp_io::storage::host_append.replace_implementation(host_storage_append),
		sp_io::storage::host_next_key.replace_implementation(host_storage_next_key),
		sp_io::storage::host_start_transaction
			.replace_implementation(host_storage_start_transaction),
		sp_io::storage::host_rollback_transaction
			.replace_implementation(host_storage_rollback_transaction),
		sp_io::storage::host_commit_transaction
			.replace_implementation(host_storage_commit_transaction),
		sp_io::default_child_storage::host_get
			.replace_implementation(host_default_child_storage_get),
		sp_io::default_child_storage::host_read
			.replace_implementation(host_default_child_storage_read),
		sp_io::default_child_storage::host_set
			.replace_implementation(host_default_child_storage_set),
		sp_io::default_child_storage::host_clear
			.replace_implementation(host_default_child_storage_clear),
		sp_io::default_child_storage::host_storage_kill
			.replace_implementation(host_default_child_storage_storage_kill),
		sp_io::default_child_storage::host_exists
			.replace_implementation(host_default_child_storage_exists),
		sp_io::default_child_storage::host_clear_prefix
			.replace_implementation(host_default_child_storage_clear_prefix),
		sp_io::default_child_storage::host_root
			.replace_implementation(host_default_child_storage_root),
		sp_io::default_child_storage::host_next_key
			.replace_implementation(host_default_child_storage_next_key),
		sp_io::offchain_index::host_set.replace_implementation(host_offchain_index_set),
		sp_io::offchain_index::host_clear.replace_implementation(host_offchain_index_clear),
	);

	let inherent_data = block
		.extrinsics()
		.iter()
		.filter_map(|e| e.call().is_sub_type())
		.find_map(|c| match c {
			crate::Call::set_validation_data { data: validation_data } =>
				Some(validation_data.clone()),
			_ => None,
		})
		.expect("Could not find `set_validation_data` inherent");

	run_with_externalities::<B, _, _>(&backend, || {
		let relay_chain_proof = crate::RelayChainStateProof::new(
			PSC::SelfParaId::get(),
			inherent_data.validation_data.relay_parent_storage_root,
			inherent_data.relay_chain_state.clone(),
		)
		.expect("Invalid relay chain state proof");

		let res = CI::check_inherents(&block, &relay_chain_proof);

		if !res.ok() {
			if log::log_enabled!(log::Level::Error) {
				res.into_errors().for_each(|e| {
					log::error!("Checking inherent with identifier `{:?}` failed", e.0)
				});
			}

			panic!("Checking inherents failed");
		}
	});

	run_with_externalities::<B, _, _>(&backend, || {
		super::set_and_run_with_validation_params(params, || {
			E::execute_block(block);

			let new_validation_code = crate::NewValidationCode::<PSC>::get();
			let upward_messages = crate::UpwardMessages::<PSC>::get();
			let processed_downward_messages = crate::ProcessedDownwardMessages::<PSC>::get();
			let horizontal_messages = crate::HrmpOutboundMessages::<PSC>::get();
			let hrmp_watermark = crate::HrmpWatermark::<PSC>::get();

			let head_data =
				if let Some(custom_head_data) = crate::CustomValidationHeadData::<PSC>::get() {
					HeadData(custom_head_data)
				} else {
					head_data
				};

			ValidationResult {
				head_data,
				new_validation_code: new_validation_code.map(Into::into),
				upward_messages,
				processed_downward_messages,
				horizontal_messages,
				hrmp_watermark,
			}
		})
	})
}

/// Run the given closure with the externalities set.
fn run_with_externalities<B: BlockT, R, F: FnOnce() -> R>(
	backend: &TrieBackend<B>,
	execute: F,
) -> R {
	let mut overlay = sp_state_machine::OverlayedChanges::default();
	let mut cache = Default::default();
	let mut ext = Ext::<B>::new(&mut overlay, &mut cache, backend);

	set_and_run_with_externalities(&mut ext, || execute())
}

fn host_storage_read(key: &[u8], value_out: &mut [u8], value_offset: u32) -> Option<u32> {
	match with_externalities(|ext| ext.storage(key)) {
		Some(value) => {
			let value_offset = value_offset as usize;
			let data = &value[value_offset.min(value.len())..];
			let written = sp_std::cmp::min(data.len(), value_out.len());
			value_out[..written].copy_from_slice(&data[..written]);
			Some(value.len() as u32)
		},
		None => None,
	}
}

fn host_storage_set(key: &[u8], value: &[u8]) {
	with_externalities(|ext| ext.place_storage(key.to_vec(), Some(value.to_vec())))
}

fn host_storage_get(key: &[u8]) -> Option<Vec<u8>> {
	with_externalities(|ext| ext.storage(key).clone())
}

fn host_storage_exists(key: &[u8]) -> bool {
	with_externalities(|ext| ext.exists_storage(key))
}

fn host_storage_clear(key: &[u8]) {
	with_externalities(|ext| ext.place_storage(key.to_vec(), None))
}

fn host_storage_root(version: StateVersion) -> Vec<u8> {
	with_externalities(|ext| ext.storage_root(version))
}

fn host_storage_clear_prefix(prefix: &[u8], limit: Option<u32>) -> KillStorageResult {
	with_externalities(|ext| ext.clear_prefix(prefix, limit, None).into())
}

fn host_storage_append(key: &[u8], value: Vec<u8>) {
	with_externalities(|ext| ext.storage_append(key.to_vec(), value))
}

fn host_storage_next_key(key: &[u8]) -> Option<Vec<u8>> {
	with_externalities(|ext| ext.next_storage_key(key))
}

fn host_storage_start_transaction() {
	with_externalities(|ext| ext.storage_start_transaction())
}

fn host_storage_rollback_transaction() {
	with_externalities(|ext| ext.storage_rollback_transaction().ok())
		.expect("No open transaction that can be rolled back.");
}

fn host_storage_commit_transaction() {
	with_externalities(|ext| ext.storage_commit_transaction().ok())
		.expect("No open transaction that can be committed.");
}

fn host_default_child_storage_get(storage_key: &[u8], key: &[u8]) -> Option<Vec<u8>> {
	let child_info = ChildInfo::new_default(storage_key);
	with_externalities(|ext| ext.child_storage(&child_info, key))
}

fn host_default_child_storage_read(
	storage_key: &[u8],
	key: &[u8],
	value_out: &mut [u8],
	value_offset: u32,
) -> Option<u32> {
	let child_info = ChildInfo::new_default(storage_key);
	match with_externalities(|ext| ext.child_storage(&child_info, key)) {
		Some(value) => {
			let value_offset = value_offset as usize;
			let data = &value[value_offset.min(value.len())..];
			let written = sp_std::cmp::min(data.len(), value_out.len());
			value_out[..written].copy_from_slice(&data[..written]);
			Some(value.len() as u32)
		},
		None => None,
	}
}

fn host_default_child_storage_set(storage_key: &[u8], key: &[u8], value: &[u8]) {
	let child_info = ChildInfo::new_default(storage_key);
	with_externalities(|ext| {
		ext.place_child_storage(&child_info, key.to_vec(), Some(value.to_vec()))
	})
}

fn host_default_child_storage_clear(storage_key: &[u8], key: &[u8]) {
	let child_info = ChildInfo::new_default(storage_key);
	with_externalities(|ext| ext.place_child_storage(&child_info, key.to_vec(), None))
}

fn host_default_child_storage_storage_kill(
	storage_key: &[u8],
	limit: Option<u32>,
) -> KillStorageResult {
	let child_info = ChildInfo::new_default(storage_key);
	with_externalities(|ext| ext.kill_child_storage(&child_info, limit, None).into())
}

fn host_default_child_storage_exists(storage_key: &[u8], key: &[u8]) -> bool {
	let child_info = ChildInfo::new_default(storage_key);
	with_externalities(|ext| ext.exists_child_storage(&child_info, key))
}

fn host_default_child_storage_clear_prefix(
	storage_key: &[u8],
	prefix: &[u8],
	limit: Option<u32>,
) -> KillStorageResult {
	let child_info = ChildInfo::new_default(storage_key);
	with_externalities(|ext| ext.clear_child_prefix(&child_info, prefix, limit, None).into())
}

fn host_default_child_storage_root(storage_key: &[u8], version: StateVersion) -> Vec<u8> {
	let child_info = ChildInfo::new_default(storage_key);
	with_externalities(|ext| ext.child_storage_root(&child_info, version))
}

fn host_default_child_storage_next_key(storage_key: &[u8], key: &[u8]) -> Option<Vec<u8>> {
	let child_info = ChildInfo::new_default(storage_key);
	with_externalities(|ext| ext.next_child_storage_key(&child_info, key))
}

fn host_offchain_index_set(_key: &[u8], _value: &[u8]) {}

fn host_offchain_index_clear(_key: &[u8]) {}<|MERGE_RESOLUTION|>--- conflicted
+++ resolved
@@ -67,13 +67,8 @@
 	assert!(parent_head.hash() == *block.header().parent_hash(), "Invalid parent hash",);
 
 	// Create the db
-<<<<<<< HEAD
-	let db = match storage_proof.to_memory_db(Some(parent_head.state_root())) {
-		Ok((db, _)) => db,
-=======
 	let (db, _root) = match storage_proof.to_memory_db(Some(parent_head.state_root())) {
 		Ok((db, root)) => (db, root),
->>>>>>> 4453f082
 		Err(_) => panic!("Compact proof decoding failure."),
 	};
 
