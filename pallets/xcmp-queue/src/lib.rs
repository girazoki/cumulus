--- conflicted
+++ resolved
@@ -273,13 +273,7 @@
 		/// Bad XCM version used.
 		BadVersion(Option<XcmHash>),
 		/// Bad XCM format used.
-<<<<<<< HEAD
-		BadFormat(Option<T::Hash>),
-=======
 		BadFormat(Option<XcmHash>),
-		/// An upward message was sent to the relay chain.
-		UpwardMessageSent(Option<XcmHash>),
->>>>>>> 4453f082
 		/// An HRMP message was sent to a sibling parachain.
 		XcmpMessageSent(Option<XcmHash>),
 		/// An XCM exceeded the individual message weight budget.
