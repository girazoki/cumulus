--- conflicted
+++ resolved
@@ -121,11 +121,7 @@
 			);
 
 			let parachain_account =
-<<<<<<< HEAD
-				AccountIdConversion::<polkadot_primitives::v2::AccountId>::try_into_account(
-=======
 				AccountIdConversion::<polkadot_primitives::v2::AccountId>::into_account_truncating(
->>>>>>> 820153b7
 					&parachain_id,
 				);
 
@@ -143,9 +139,7 @@
 					.map_err(|err| format!("Relay chain argument error: {}", err))?;
 
 			tracing::info!("Parachain id: {:?}", parachain_id);
-			if let Some(parachain_account) = parachain_account {
-				tracing::info!("Parachain Account: {}", parachain_account);
-			}
+			tracing::info!("Parachain Account: {}", parachain_account);
 			tracing::info!("Parachain genesis state: {}", genesis_state);
 			tracing::info!(
 				"Is collating: {}",
